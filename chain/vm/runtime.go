--- conflicted
+++ resolved
@@ -357,11 +357,7 @@
 	if m != nil {
 		buf := new(bytes.Buffer)
 		if err := m.MarshalCBOR(buf); err != nil {
-<<<<<<< HEAD
-			vmabortf(exitcode.SysErrInvalidParameters, "failed to marshal input parameters: %s", err)
-=======
-			abortf(exitcode.ErrSerialization, "failed to marshal input parameters: %s", err)
->>>>>>> 13550acc
+			vmabortf(exitcode.ErrSerialization, "failed to marshal input parameters: %s", err)
 		}
 		params = buf.Bytes()
 	}
