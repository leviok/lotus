package vm

import (
	"bytes"
	"context"
	"encoding/binary"
	"fmt"
	gruntime "runtime"
	"time"

	"github.com/filecoin-project/go-address"
	"github.com/filecoin-project/go-state-types/abi"
	"github.com/filecoin-project/go-state-types/big"
	"github.com/filecoin-project/go-state-types/crypto"
	"github.com/filecoin-project/go-state-types/exitcode"
	"github.com/filecoin-project/specs-actors/actors/builtin"
	"github.com/filecoin-project/specs-actors/actors/runtime"
	vmr "github.com/filecoin-project/specs-actors/actors/runtime"
	"github.com/filecoin-project/specs-actors/actors/util/adt"
	"github.com/ipfs/go-cid"
	cbor "github.com/ipfs/go-ipld-cbor"
	cbg "github.com/whyrusleeping/cbor-gen"
	"go.opencensus.io/trace"
	"golang.org/x/xerrors"

	"github.com/filecoin-project/lotus/build"
	"github.com/filecoin-project/lotus/chain/actors/aerrors"
	"github.com/filecoin-project/lotus/chain/state"
	"github.com/filecoin-project/lotus/chain/types"
)

type Runtime struct {
	ctx context.Context

	vm        *VM
	state     *state.StateTree
	vmsg      vmr.Message
	height    abi.ChainEpoch
	cst       cbor.IpldStore
	pricelist Pricelist

	gasAvailable int64
	gasUsed      int64

	sys runtime.Syscalls

	// address that started invoke chain
	origin      address.Address
	originNonce uint64

	executionTrace    types.ExecutionTrace
	numActorsCreated  uint64
	allowInternal     bool
	callerValidated   bool
	lastGasChargeTime time.Time
	lastGasCharge     *types.GasTrace
}

func (rt *Runtime) NetworkVersion() vmr.NetworkVersion {
	return rt.vm.GetNtwkVersion(rt.ctx, rt.CurrEpoch())
}

func (rt *Runtime) TotalFilCircSupply() abi.TokenAmount {
	cs, err := rt.vm.GetCircSupply(rt.ctx)
	if err != nil {
		rt.Abortf(exitcode.ErrIllegalState, "failed to get total circ supply: %s", err)
	}

	return cs
}

func (rt *Runtime) ResolveAddress(addr address.Address) (ret address.Address, ok bool) {
	r, err := rt.state.LookupID(addr)
	if err != nil {
		if xerrors.Is(err, types.ErrActorNotFound) {
			return address.Undef, false
		}
		panic(aerrors.Fatalf("failed to resolve address %s: %s", addr, err))
	}
	return r, true
}

type notFoundErr interface {
	IsNotFound() bool
}

func (rt *Runtime) Get(c cid.Cid, o vmr.CBORUnmarshaler) bool {
	if err := rt.cst.Get(context.TODO(), c, o); err != nil {
		var nfe notFoundErr
		if xerrors.As(err, &nfe) && nfe.IsNotFound() {
			if xerrors.As(err, new(cbor.SerializationError)) {
				panic(aerrors.Newf(exitcode.ErrSerialization, "failed to unmarshal cbor object %s", err))
			}
			return false
		}

		panic(aerrors.Fatalf("failed to get cbor object %s: %s", c, err))
	}
	return true
}

func (rt *Runtime) Put(x vmr.CBORMarshaler) cid.Cid {
	c, err := rt.cst.Put(context.TODO(), x)
	if err != nil {
		if xerrors.As(err, new(cbor.SerializationError)) {
			panic(aerrors.Newf(exitcode.ErrSerialization, "failed to marshal cbor object %s", err))
		}
		panic(aerrors.Fatalf("failed to put cbor object: %s", err))
	}
	return c
}

var _ vmr.Runtime = (*Runtime)(nil)

func (rt *Runtime) shimCall(f func() interface{}) (rval []byte, aerr aerrors.ActorError) {
	defer func() {
		if r := recover(); r != nil {
			if ar, ok := r.(aerrors.ActorError); ok {
				log.Warnf("VM.Call failure: %+v", ar)
				aerr = ar
				return
			}
			//log.Desugar().WithOptions(zap.AddStacktrace(zapcore.ErrorLevel)).
			//Sugar().Errorf("spec actors failure: %s", r)
			log.Errorf("spec actors failure: %s", r)
			aerr = aerrors.Newf(1, "spec actors failure: %s", r)
		}
	}()

	ret := f()

	if !rt.callerValidated {
		abortf(exitcode.SysErrorIllegalActor, "Caller MUST be validated during method execution")
	}

	switch ret := ret.(type) {
	case []byte:
		return ret, nil
	case *adt.EmptyValue:
		return nil, nil
	case cbg.CBORMarshaler:
		buf := new(bytes.Buffer)
		if err := ret.MarshalCBOR(buf); err != nil {
			return nil, aerrors.Absorb(err, 2, "failed to marshal response to cbor")
		}
		return buf.Bytes(), nil
	case nil:
		return nil, nil
	default:
		return nil, aerrors.New(3, "could not determine type for response from call")
	}
}

func (rt *Runtime) Message() vmr.Message {
	return rt.vmsg
}

func (rt *Runtime) ValidateImmediateCallerAcceptAny() {
	rt.abortIfAlreadyValidated()
	return
}

func (rt *Runtime) CurrentBalance() abi.TokenAmount {
	b, err := rt.GetBalance(rt.Message().Receiver())
	if err != nil {
		abortf(err.RetCode(), "get current balance: %v", err)
	}
	return b
}

func (rt *Runtime) GetActorCodeCID(addr address.Address) (ret cid.Cid, ok bool) {
	act, err := rt.state.GetActor(addr)
	if err != nil {
		if xerrors.Is(err, types.ErrActorNotFound) {
			return cid.Undef, false
		}

		panic(aerrors.Fatalf("failed to get actor: %s", err))
	}

	return act.Code, true
}

func (rt *Runtime) GetRandomnessFromTickets(personalization crypto.DomainSeparationTag, randEpoch abi.ChainEpoch, entropy []byte) abi.Randomness {
	res, err := rt.vm.rand.GetChainRandomness(rt.ctx, personalization, randEpoch, entropy)
	if err != nil {
		panic(aerrors.Fatalf("could not get randomness: %s", err))
	}
	return res
}

func (rt *Runtime) GetRandomnessFromBeacon(personalization crypto.DomainSeparationTag, randEpoch abi.ChainEpoch, entropy []byte) abi.Randomness {
	res, err := rt.vm.rand.GetBeaconRandomness(rt.ctx, personalization, randEpoch, entropy)
	if err != nil {
		panic(aerrors.Fatalf("could not get randomness: %s", err))
	}
	return res
}

func (rt *Runtime) Store() vmr.Store {
	return rt
}

func (rt *Runtime) NewActorAddress() address.Address {
	var b bytes.Buffer
	oa, _ := ResolveToKeyAddr(rt.vm.cstate, rt.vm.cst, rt.origin)
	if err := oa.MarshalCBOR(&b); err != nil { // todo: spec says cbor; why not just bytes?
		panic(aerrors.Fatalf("writing caller address into a buffer: %v", err))
	}

	if err := binary.Write(&b, binary.BigEndian, rt.originNonce); err != nil {
		panic(aerrors.Fatalf("writing nonce address into a buffer: %v", err))
	}
	if err := binary.Write(&b, binary.BigEndian, rt.numActorsCreated); err != nil { // TODO: expose on vm
		panic(aerrors.Fatalf("writing callSeqNum address into a buffer: %v", err))
	}
	addr, err := address.NewActorAddress(b.Bytes())
	if err != nil {
		panic(aerrors.Fatalf("create actor address: %v", err))
	}

	rt.incrementNumActorsCreated()
	return addr
}

func (rt *Runtime) CreateActor(codeID cid.Cid, address address.Address) {
	if !builtin.IsBuiltinActor(codeID) {
		abortf(exitcode.SysErrorIllegalArgument, "Can only create built-in actors.")
	}

	if builtin.IsSingletonActor(codeID) {
		abortf(exitcode.SysErrorIllegalArgument, "Can only have one instance of singleton actors.")
	}

	_, err := rt.state.GetActor(address)
	if err == nil {
		abortf(exitcode.SysErrorIllegalArgument, "Actor address already exists")
	}

	rt.chargeGas(rt.Pricelist().OnCreateActor())

	err = rt.state.SetActor(address, &types.Actor{
		Code:    codeID,
		Head:    EmptyObjectCid,
		Nonce:   0,
		Balance: big.Zero(),
	})
	if err != nil {
		panic(aerrors.Fatalf("creating actor entry: %v", err))
	}
	_ = rt.chargeGasSafe(gasOnActorExec)
}

// DeleteActor deletes the executing actor from the state tree, transferring
// any balance to beneficiary.
// Aborts if the beneficiary does not exist.
// May only be called by the actor itself.
func (rt *Runtime) DeleteActor(beneficiary address.Address) {
	rt.chargeGas(rt.Pricelist().OnDeleteActor())
	act, err := rt.state.GetActor(rt.Message().Receiver())
	if err != nil {
		if xerrors.Is(err, types.ErrActorNotFound) {
			abortf(exitcode.SysErrorIllegalActor, "failed to load actor in delete actor: %s", err)
		}
		panic(aerrors.Fatalf("failed to get actor: %s", err))
	}
	if !act.Balance.IsZero() {
		// Transfer the executing actor's balance to the beneficiary
		if err := rt.vm.transfer(rt.Message().Receiver(), beneficiary, act.Balance); err != nil {
			panic(aerrors.Fatalf("failed to transfer balance to beneficiary actor: %s", err))
		}
	}

	// Delete the executing actor
	if err := rt.state.DeleteActor(rt.Message().Receiver()); err != nil {
		panic(aerrors.Fatalf("failed to delete actor: %s", err))
	}
	_ = rt.chargeGasSafe(gasOnActorExec)
}

func (rt *Runtime) Syscalls() vmr.Syscalls {
	return rt.sys
}

func (rt *Runtime) StartSpan(name string) vmr.TraceSpan {
	panic("implement me")
}

func (rt *Runtime) ValidateImmediateCallerIs(as ...address.Address) {
	rt.abortIfAlreadyValidated()
	imm := rt.Message().Caller()

	for _, a := range as {
		if imm == a {
			return
		}
	}
	abortf(exitcode.SysErrForbidden, "caller %s is not one of %s", rt.Message().Caller(), as)
}

func (rt *Runtime) Context() context.Context {
	return rt.ctx
}

// Abortf should be called by ACTORS to abort execution with the given non-system
// and non-negative exit code.
func (rt *Runtime) Abortf(code exitcode.ExitCode, msg string, args ...interface{}) {
	log.Warnf("Abortf: " + fmt.Sprintf(msg, args...))
	if code < exitcode.FirstActorErrorCode {
		panic(aerrors.NewfSkip(2, exitcode.SysErrorIllegalActor, "Actor used illegal exit code: %s", code))
	}
	panic(aerrors.NewfSkip(2, code, msg, args...))
}

// abortf should be called by the runtime/vm to abort execution with ANY exit
// code, including system codes.
func abortf(code exitcode.ExitCode, msg string, args ...interface{}) {
	log.Warnf("abortf: " + fmt.Sprintf(msg, args...))
	panic(aerrors.NewfSkip(2, code, msg, args...))
}

func (rt *Runtime) AbortStateMsg(msg string) {
	panic(aerrors.NewfSkip(3, 101, msg))
}

func (rt *Runtime) ValidateImmediateCallerType(ts ...cid.Cid) {
	rt.abortIfAlreadyValidated()
	callerCid, ok := rt.GetActorCodeCID(rt.Message().Caller())
	if !ok {
		panic(aerrors.Fatalf("failed to lookup code cid for caller"))
	}
	for _, t := range ts {
		if t == callerCid {
			return
		}
	}
	abortf(exitcode.SysErrForbidden, "caller cid type %q was not one of %v", callerCid, ts)
}

func (rt *Runtime) CurrEpoch() abi.ChainEpoch {
	return rt.height
}

type dumbWrapperType struct {
	val []byte
}

func (dwt *dumbWrapperType) Into(um vmr.CBORUnmarshaler) error {
	return um.UnmarshalCBOR(bytes.NewReader(dwt.val))
}

func (rt *Runtime) Send(to address.Address, method abi.MethodNum, m vmr.CBORMarshaler, value abi.TokenAmount) (vmr.SendReturn, exitcode.ExitCode) {
	if !rt.allowInternal {
		abortf(exitcode.SysErrorIllegalActor, "runtime.Send() is currently disallowed")
	}
	var params []byte
	if m != nil {
		buf := new(bytes.Buffer)
		if err := m.MarshalCBOR(buf); err != nil {
<<<<<<< HEAD
			abortf(exitcode.SysErrInvalidParameters, "failed to marshal input parameters: %s", err)
=======
			rt.Abortf(exitcode.ErrSerialization, "failed to marshal input parameters: %s", err)
>>>>>>> 4045ffea
		}
		params = buf.Bytes()
	}

	ret, err := rt.internalSend(rt.Message().Receiver(), to, method, value, params)
	if err != nil {
		if err.IsFatal() {
			panic(err)
		}
		log.Warnf("vmctx send failed: to: %s, method: %d: ret: %d, err: %s", to, method, ret, err)
		return &dumbWrapperType{nil}, err.RetCode()
	}
	_ = rt.chargeGasSafe(gasOnActorExec)
	return &dumbWrapperType{ret}, 0
}

func (rt *Runtime) internalSend(from, to address.Address, method abi.MethodNum, value types.BigInt, params []byte) ([]byte, aerrors.ActorError) {
	start := build.Clock.Now()
	ctx, span := trace.StartSpan(rt.ctx, "vmc.Send")
	defer span.End()
	if span.IsRecordingEvents() {
		span.AddAttributes(
			trace.StringAttribute("to", to.String()),
			trace.Int64Attribute("method", int64(method)),
			trace.StringAttribute("value", value.String()),
		)
	}

	msg := &types.Message{
		From:     from,
		To:       to,
		Method:   method,
		Value:    value,
		Params:   params,
		GasLimit: rt.gasAvailable,
	}

	st := rt.state
	if err := st.Snapshot(ctx); err != nil {
		return nil, aerrors.Fatalf("snapshot failed: %s", err)
	}
	defer st.ClearSnapshot()

	ret, errSend, subrt := rt.vm.send(ctx, msg, rt, nil, start)
	if errSend != nil {
		if errRevert := st.Revert(); errRevert != nil {
			return nil, aerrors.Escalate(errRevert, "failed to revert state tree after failed subcall")
		}
	}

	if subrt != nil {
		rt.numActorsCreated = subrt.numActorsCreated
	}
	rt.executionTrace.Subcalls = append(rt.executionTrace.Subcalls, subrt.executionTrace)
	return ret, errSend
}

func (rt *Runtime) State() vmr.StateHandle {
	return &shimStateHandle{rt: rt}
}

type shimStateHandle struct {
	rt *Runtime
}

func (ssh *shimStateHandle) Create(obj vmr.CBORMarshaler) {
	c := ssh.rt.Put(obj)
	err := ssh.rt.stateCommit(EmptyObjectCid, c)
	if err != nil {
		panic(fmt.Errorf("failed to commit state after creating object: %w", err))
	}
}

func (ssh *shimStateHandle) Readonly(obj vmr.CBORUnmarshaler) {
	act, err := ssh.rt.state.GetActor(ssh.rt.Message().Receiver())
	if err != nil {
		abortf(exitcode.SysErrorIllegalArgument, "failed to get actor for Readonly state: %s", err)
	}
	ssh.rt.Get(act.Head, obj)
}

func (ssh *shimStateHandle) Transaction(obj vmr.CBORer, f func()) {
	if obj == nil {
		abortf(exitcode.SysErrorIllegalActor, "Must not pass nil to Transaction()")
	}

	act, err := ssh.rt.state.GetActor(ssh.rt.Message().Receiver())
	if err != nil {
		abortf(exitcode.SysErrorIllegalActor, "failed to get actor for Transaction: %s", err)
	}
	baseState := act.Head
	ssh.rt.Get(baseState, obj)

	ssh.rt.allowInternal = false
	f()
	ssh.rt.allowInternal = true

	c := ssh.rt.Put(obj)

	err = ssh.rt.stateCommit(baseState, c)
	if err != nil {
		panic(fmt.Errorf("failed to commit state after transaction: %w", err))
	}
}

func (rt *Runtime) GetBalance(a address.Address) (types.BigInt, aerrors.ActorError) {
	act, err := rt.state.GetActor(a)
	switch err {
	default:
		return types.EmptyInt, aerrors.Escalate(err, "failed to look up actor balance")
	case types.ErrActorNotFound:
		return types.NewInt(0), nil
	case nil:
		return act.Balance, nil
	}
}

func (rt *Runtime) stateCommit(oldh, newh cid.Cid) aerrors.ActorError {
	// TODO: we can make this more efficient in the future...
	act, err := rt.state.GetActor(rt.Message().Receiver())
	if err != nil {
		return aerrors.Escalate(err, "failed to get actor to commit state")
	}

	if act.Head != oldh {
		return aerrors.Fatal("failed to update, inconsistent base reference")
	}

	act.Head = newh

	if err := rt.state.SetActor(rt.Message().Receiver(), act); err != nil {
		return aerrors.Fatalf("failed to set actor in commit state: %s", err)
	}

	return nil
}

func (rt *Runtime) finilizeGasTracing() {
	if rt.lastGasCharge != nil {
		rt.lastGasCharge.TimeTaken = time.Since(rt.lastGasChargeTime)
	}
}

// ChargeGas is spec actors function
func (rt *Runtime) ChargeGas(name string, compute int64, virtual int64) {
	err := rt.chargeGasInternal(newGasCharge(name, compute, 0).WithVirtual(virtual, 0), 1)
	if err != nil {
		panic(err)
	}
}

func (rt *Runtime) chargeGas(gas GasCharge) {
	err := rt.chargeGasInternal(gas, 1)
	if err != nil {
		panic(err)
	}
}

func (rt *Runtime) chargeGasFunc(skip int) func(GasCharge) {
	return func(gas GasCharge) {
		err := rt.chargeGasInternal(gas, 1+skip)
		if err != nil {
			panic(err)
		}
	}

}

func (rt *Runtime) chargeGasInternal(gas GasCharge, skip int) aerrors.ActorError {
	toUse := gas.Total()
	var callers [10]uintptr
	cout := gruntime.Callers(2+skip, callers[:])

	now := build.Clock.Now()
	if rt.lastGasCharge != nil {
		rt.lastGasCharge.TimeTaken = now.Sub(rt.lastGasChargeTime)
	}

	gasTrace := types.GasTrace{
		Name:  gas.Name,
		Extra: gas.Extra,

		TotalGas:   toUse,
		ComputeGas: gas.ComputeGas,
		StorageGas: gas.StorageGas,

		TotalVirtualGas:   gas.VirtualCompute*GasComputeMulti + gas.VirtualStorage*GasStorageMulti,
		VirtualComputeGas: gas.VirtualCompute,
		VirtualStorageGas: gas.VirtualStorage,

		Callers: callers[:cout],
	}
	rt.executionTrace.GasCharges = append(rt.executionTrace.GasCharges, &gasTrace)
	rt.lastGasChargeTime = now
	rt.lastGasCharge = &gasTrace

	// overflow safe
	if rt.gasUsed > rt.gasAvailable-toUse {
		rt.gasUsed = rt.gasAvailable
		return aerrors.Newf(exitcode.SysErrOutOfGas, "not enough gas: used=%d, available=%d",
			rt.gasUsed, rt.gasAvailable)
	}
	rt.gasUsed += toUse
	return nil
}

func (rt *Runtime) chargeGasSafe(gas GasCharge) aerrors.ActorError {
	return rt.chargeGasInternal(gas, 1)
}

func (rt *Runtime) Pricelist() Pricelist {
	return rt.pricelist
}

func (rt *Runtime) incrementNumActorsCreated() {
	rt.numActorsCreated++
}

func (rt *Runtime) abortIfAlreadyValidated() {
	if rt.callerValidated {
		abortf(exitcode.SysErrorIllegalActor, "Method must validate caller identity exactly once")
	}
	rt.callerValidated = true
}

func (rt *Runtime) Log(level vmr.LogLevel, msg string, args ...interface{}) {
	switch level {
	case vmr.DEBUG:
		actorLog.Debugf(msg, args...)
	case vmr.INFO:
		actorLog.Infof(msg, args...)
	case vmr.WARN:
		actorLog.Warnf(msg, args...)
	case vmr.ERROR:
		actorLog.Errorf(msg, args...)
	}
}<|MERGE_RESOLUTION|>--- conflicted
+++ resolved
@@ -357,11 +357,7 @@
 	if m != nil {
 		buf := new(bytes.Buffer)
 		if err := m.MarshalCBOR(buf); err != nil {
-<<<<<<< HEAD
-			abortf(exitcode.SysErrInvalidParameters, "failed to marshal input parameters: %s", err)
-=======
-			rt.Abortf(exitcode.ErrSerialization, "failed to marshal input parameters: %s", err)
->>>>>>> 4045ffea
+			abortf(exitcode.ErrSerialization, "failed to marshal input parameters: %s", err)
 		}
 		params = buf.Bytes()
 	}
