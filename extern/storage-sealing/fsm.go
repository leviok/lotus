--- conflicted
+++ resolved
@@ -443,22 +443,11 @@
 	}
 }
 
-<<<<<<< HEAD
-func planOne(ts ...func() (mutator, SectorState)) func(events []statemachine.Event, state *SectorInfo) error {
-	return func(events []statemachine.Event, state *SectorInfo) error {
-		if len(events) != 1 {
-			for _, event := range events {
-				if gm, ok := event.User.(globalMutator); ok {
-					gm.applyGlobal(state)
-					return nil
-				}
-=======
 func onReturning(mut mutator) func() (mutator, func(*SectorInfo) error) {
 	return func() (mutator, func(*SectorInfo) error) {
 		return mut, func(state *SectorInfo) error {
 			if state.Return == "" {
 				return xerrors.Errorf("return state not set")
->>>>>>> b774563e
 			}
 
 			state.State = SectorState(state.Return)
