--- conflicted
+++ resolved
@@ -419,7 +419,6 @@
 	return bad, nil
 }
 
-<<<<<<< HEAD
 func (mgr *SectorMgr) ReturnAddPiece(ctx context.Context, callID storiface.CallID, pi abi.PieceInfo, err string) error {
 	panic("not supported")
 }
@@ -464,10 +463,7 @@
 	panic("not supported")
 }
 
-func (m mockVerif) VerifySeal(svi proof.SealVerifyInfo) (bool, error) {
-=======
 func (m mockVerif) VerifySeal(svi proof2.SealVerifyInfo) (bool, error) {
->>>>>>> 194f5637
 	if len(svi.Proof) != 1920 {
 		return false, nil
 	}
