--- conflicted
+++ resolved
@@ -107,10 +107,6 @@
 	// ChainExport returns a stream of bytes with CAR dump of chain data.
 	ChainExport(context.Context, types.TipSetKey) (<-chan []byte, error)
 
-<<<<<<< HEAD
-	// GasEstimateFeeCap estimates gas fee cap
-	GasEstimateFeeCap(context.Context, int64, types.TipSetKey) (types.BigInt, error)
-=======
 	// MethodGroup: Beacon
 	// The Beacon method group contains methods for interacting with the random beacon (DRAND)
 
@@ -118,7 +114,9 @@
 	// the entry has not yet been produced, the call will block until the entry
 	// becomes available
 	BeaconGetEntry(ctx context.Context, epoch abi.ChainEpoch) (*types.BeaconEntry, error)
->>>>>>> 20e49e97
+
+	// GasEstimateFeeCap estimates gas fee cap
+	GasEstimateFeeCap(context.Context, int64, types.TipSetKey) (types.BigInt, error)
 
 	// GasEstimateGasLimit estimates gas used by the message and returns it.
 	// It fails if message fails to execute.
